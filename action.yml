name: "Waka - Readme"
author: Athil Cyriac Ajay
description: "Add a Wakatime Coding Activity graph in your Readme"

inputs:
  GH_TOKEN:
    description: "GitHub access token with Repo scope"
    required: true
    default: ${{ github.token }}

  WAKATIME_API_KEY:
    description: "Your Wakatime/Wakapi/Hakatime API Key"
    required: true

  API_BASE_URL:
    description: "Aternative API base URL when using a third-party WakaTime backend"
    default: "https://wakatime.com/api"
    required: false

  REPOSITORY:
    description: "Your GitHub repository"
    default: ${{ github.repository }}
    required: false

  SHOW_TITLE:
    description: "Displays the week number and days in Readme as title"
    default: false
    required: false

  COMMIT_MESSAGE:
    description: "Add a commit message of your choice"
    default: "Updated the Graph with new Metrics"
    required: false

  BLOCKS:
    description: "Add the progress blocks of your choice"
    default: "░▒▓█"
    required: false

  SHOW_TIME:
    description: "Displays the amount of time spent in each language"
    default: true
    required: false
  
<<<<<<< HEAD
  TIME_RANGE:
    description: "Time range of the queried statistics"
    default: "last_7_days"
=======
  SHOW_TOTAL:
    description: "Displays weekly [total] coding time"
    default: true
>>>>>>> 2cb70368
    required: false

runs:
  using: "docker"
  image: "Dockerfile"

branding:
  icon: "info"
  color: "blue"<|MERGE_RESOLUTION|>--- conflicted
+++ resolved
@@ -42,15 +42,13 @@
     default: true
     required: false
   
-<<<<<<< HEAD
   TIME_RANGE:
     description: "Time range of the queried statistics"
     default: "last_7_days"
-=======
+    
   SHOW_TOTAL:
     description: "Displays weekly [total] coding time"
     default: true
->>>>>>> 2cb70368
     required: false
 
 runs:

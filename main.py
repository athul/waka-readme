--- conflicted
+++ resolved
@@ -98,21 +98,13 @@
 
     return_text = '```text\n'
     if show_title == 'true':
-<<<<<<< HEAD
         print("Stats with Time Range in Title Generated")
         range_title = title(start, end)
-        return '```text\n'+ range_title +'\n\n'+data+'\n```'
-    else:
-        print("Usual Stats Generated")
-        return '```text\n'+data+'\n```'
-=======
-        print("Stats with Weeks in Title Generated")
-        return_text += this_week()+'\n\n'
+        return_text += range_title
     if show_total == 'true':
         print("add Total time")
         return_text += 'Total: ' + total_data+'\n\n'
     return return_text + data+'\n```'
->>>>>>> 2cb70368
 
 
 def decode_readme(data: str) -> str:
